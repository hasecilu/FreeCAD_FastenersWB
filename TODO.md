--- conflicted
+++ resolved
@@ -17,9 +17,5 @@
 * Add option to insert screws in the countersunk hole generation dialog
 * ~~Add option to select auto diameter method - by inner or outer thread diameter~~
 * ~~Select the type of countersunk holes to match the screws~~
-<<<<<<< HEAD
 * ~~Add option to batch-change fasteners properties~~
-=======
-* Add option to batch-change fasteners properties
-* Add function to generate spreadsheet BOM
->>>>>>> 6d40038a
+* Add function to generate spreadsheet BOM