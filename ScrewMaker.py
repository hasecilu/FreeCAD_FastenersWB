# -*- coding: utf-8 -*-

# A Wrapper to Ulrich's screw_maker macro
import FreeCAD
from screw_maker import Screw
from screw_maker import FsData
from FastenerBase import FsTitles
import FastenerBase
from FastenerBase import FSParam
import math

FSCScrewHoleChart = (
    ("M1", 0.75),
    ("M1.1", 0.85),
    ("M1.2", 0.95),
    ("M1.4", 1.10),
    ("M1.6", 1.25),
    ("M1.8", 1.45),
    ("M2", 1.60),
    ("M2.2", 1.75),
    ("M2.5", 2.05),
    ("M3", 2.50),
    ("M3.5", 2.90),
    ("M4", 3.30),
    ("M4.5", 3.70),
    ("M5", 4.20),
    ("M6", 5.00),
    ("M7", 6.00),
    ("M8", 6.80),
    ("M9", 7.80),
    ("M10", 8.50),
    ("M11", 9.50),
    ("M12", 10.20),
    ("M14", 12.00),
    ("M16", 14.00),
    ("M18", 15.50),
    ("M20", 17.50),
    ("M22", 19.50),
    ("M24", 21.00),
    ("M27", 24.00),
    ("M30", 26.50),
    ("M33", 29.50),
    ("M36", 32.00),
    ("M39", 35.00),
    ("M42", 37.50),
    ("M45", 40.50),
    ("M48", 43.00),
    ("M52", 47.00),
    ("M56", 50.50),
    ("M60", 54.50),
    ("M64", 58.00),
    ("M68", 62.00)
)

FSC_Inch_ScrewHoleChart = (
    ("#0", 1.2),
    ("#1", 1.5),
    ("#2", 1.8),
    ("#3", 2.0),
    ("#4", 2.3),
    ("#5", 2.6),
    ("#6", 2.7),
    ("#8", 3.5),
    ("#10", 3.8),
    ("#12", 4.5),
    ("1/4in", 5.1),
    ("5/16in", 6.5),
    ("3/8in", 8.0),
    ("7/16in", 9.3),
    ("1/2in", 10.7),
    ("9/16in", 12.3),
    ("5/8in", 13.5),
    ("3/4in", 16.7),
    ("7/8in", 19.4),
    ("1in", 22.2),
    ("1 1/8in", 25.0),
    ("1 1/4in", 28.0),
    ("1 3/8in", 31.0),
    ("1 1/2in", 34.0),
    ("1 5/8in", 37.75),
    ("1 3/4in", 41.0),
    ("1 7/8in", 44.0),
    ("2in", 47.0),
    ("2 1/4in", 54.0),
    ("2 1/2in", 56.5),
    ("2 3/4in", 63.0),
    ("3in", 69.0),
    ("3 1/4in", 75.5),
    ("3 1/2in", 82.0),
    ("3 3/4in", 88.0),
    ("4in", 95.0)
)

FSC_DIN7998_ScrewHoleChart = (
    ("1.6 mm", 1.1),
    ("2 mm", 1.4),
    ("2.5 mm", 1.7),
    ("3 mm", 2.1),
    ("3.5 mm", 2.4),
    ("4 mm", 2.8),
    ("4.5 mm", 3.1),
    ("5 mm", 3.5),
    ("5.5 mm", 3.8),
    ("6 mm", 4.2),
    ("7 mm", 4.9),
    ("8 mm", 5.6),
    ("10 mm", 7),
    ("12 mm", 9),
    ("16 mm", 12),
    ("20 mm", 25)
)

# prepare a dictionary for fast search of GetInnerThread
FSCScrewHoleChartDict = {}
for s in FSCScrewHoleChart:
    FSCScrewHoleChartDict[s[0]] = s[1]
for s in FSC_Inch_ScrewHoleChart:
    FSCScrewHoleChartDict[s[0]] = s[1]
for s in FSC_DIN7998_ScrewHoleChart:
    FSCScrewHoleChartDict[s[0]] = s[1]


FASTENER_FAMILY_POS = 0
FUNCTION_POS = 1

screwTables = {
    #            name,    function
<<<<<<< HEAD
    'ISO4017':  ("Screw", "makeHexHeadBolt"),
    'ISO4014':  ("Screw", "makeHexHeadBolt"),
    'EN1662':   ("Screw", "makeHexHeadWithFlunge"),
    'EN1665':   ("Screw", "makeHexHeadWithFlunge"),
    'ISO2009':  ("Screw", "makeSlottedScrew"),#
    'ISO2010':  ("Screw", "makeSlottedScrew"),#
    'ISO4762':  ("Screw", "makeCylinderHeadScrew"),
    'ISO10642': ("Screw", "makeCountersunkHeadScrew"),#
    'ISO1207':  ("Screw", "makeCheeseHeadScrew"),
    'ISO1580':  ("Screw", "makeSlottedScrew"),
    'ISO7045':  ("Screw", "makePanHeadScrew"),
    'ISO7046':  ("Screw", "makeCountersunkHeadScrew"),#
    'ISO7047':  ("Screw", "makeCountersunkHeadScrew"),#
    'ISO7048':  ("Screw", "makeCheeseHeadScrew"),
    'DIN967':   ("Screw", "makeButtonHeadScrew"),
    'ISO7379':  ("Screw", "makeShoulderScrew"),
    'ISO7380-1':("Screw", "makeButtonHeadScrew"),
    'ISO7380-2':("Screw", "makeButtonHeadScrew"),
    'ISO14579': ("Screw", "makeCylinderHeadScrew"),
    'ISO14580': ("Screw", "makeCheeseHeadScrew"),
    'ISO14582': ("Screw", "makeCountersunkHeadScrew"),#
    'ISO14583': ("Screw", "makePanHeadScrew"),
    'ISO14584': ("Screw", "makeCountersunkHeadScrew"),#
    'DIN7984':  ("Screw", "makeCylinderHeadScrew"),
    'DIN6912':  ("Screw", "makeCylinderHeadScrew"),
    'DIN603': ("Screw",    "makeCarriageBolt"),
    'DIN571':   ("Screw", "makeWoodScrew"),
    'DIN96':    ("Screw", "makeWoodScrew"),
    'GOST1144-1':    ("Screw", "makeWoodScrew"),
    'GOST1144-2':    ("Screw", "makeWoodScrew"),
    'GOST1144-3':    ("Screw", "makeWoodScrew"),
    'GOST1144-4':    ("Screw", "makeWoodScrew"),
    'ISO7089':  ("Washer", "makeWasher"),
    'ISO7090':  ("Washer", "makeWasher"),
    'ISO7091':  ("Washer", "makeWasher"),
    'ISO7092':  ("Washer", "makeWasher"),
    'ISO7093-1':("Washer", "makeWasher"),
    'ISO7094':  ("Washer", "makeWasher"),
    'NFE27-619':("Washer", "makeWasher"),
    'ISO4026':  ("Screw", "makeSetScrew"),
    'ISO4027':  ("Screw", "makeSetScrew"),
    'ISO4028':  ("Screw", "makeSetScrew"),
    'ISO4029':  ("Screw", "makeSetScrew"),
    'ISO4032':  ("Nut",   "makeHexNut"),
    'ISO4033':  ("Nut",   "makeHexNut"),
    'ISO4035':  ("Nut",   "makeHexNut"),
    'EN1661':   ("Nut",   "makeHexNutWFlunge"),
    'DIN917':   ("Nut",   "makeThinCupNut"),
    'DIN1587':  ("Nut",   "makeCupNut"),
    'GOST11860-1':  ("Nut",   "makeCupNut"),
    'DIN557':   ("Nut",   "makeSquareNut"),
    'DIN562':   ("Nut",   "makeSquareNut"),
    'DIN985':   ("Nut",   "makeNylocNut"),
    'DIN508':   ("Nut",   "makeTSlotNut"),
    'GN507':    ("Nut",   "makeTSlotNut"),
    'ASMEB18.2.1.6': ("Screw",  "makeHexHeadBolt"),
    'ASMEB18.2.1.8':   ("Screw", "makeHexHeadWithFlunge"),
    'ASMEB18.2.2.1A': ("Nut",   "makeHexNut"),
    'ASMEB18.2.2.4A': ("Nut",   "makeHexNut"),
    'ASMEB18.2.2.4B': ("Nut",   "makeHexNut"),
    'ASMEB18.3.1A': ("Screw",   "makeCylinderHeadScrew"),
    'ASMEB18.3.1G': ("Screw",   "makeCylinderHeadScrew"),
    'ASMEB18.3.2': ("Screw",    "makeCountersunkHeadScrew"),
    'ASMEB18.3.3A': ("Screw",   "makeButtonHeadScrew"),
    'ASMEB18.3.3B': ("Screw",   "makeButtonHeadScrew"),
    'ASMEB18.3.4': ("Screw",    "makeShoulderScrew"),
    'ASMEB18.3.5A': ("Screw",   "makeSetScrew"),
    'ASMEB18.3.5B': ("Screw",   "makeSetScrew"),
    'ASMEB18.3.5C': ("Screw",   "makeSetScrew"),
    'ASMEB18.3.5D': ("Screw",   "makeSetScrew"),
    'ASMEB18.6.3.1A': ("Screw", "makeSlottedScrew"),
    'ASMEB18.5.2': ("Screw",    "makeCarriageBolt"),
    'ASMEB18.21.1.12A': ("Washer", "makeWasher"),
    'ASMEB18.21.1.12B': ("Washer", "makeWasher"),
    'ASMEB18.21.1.12C': ("Washer", "makeWasher"),
    'ScrewTap': ("ScrewTap",          "makeScrewTap"),
    'ScrewTapInch': ("ScrewTap",      "makeScrewTap"),
    'ScrewDie': ("ScrewDie",          "makeScrewDie"),
    'ScrewDieInch': ("ScrewDie",      "makeScrewDie"),
    'ThreadedRod': ("ThreadedRod",    "makeThreadedRod"),
    'ThreadedRodInch': ("ThreadedRod", "makeThreadedRod"),
    'PEMPressNut': ("PressNut", "makePEMPressNut"),
    'PEMStandoff': ("Standoff", "makePEMStandoff"),
    'PEMStud': ("Stud", "makePEMStud"),
    'PCBStandoff': ("Standoff", "makePCBStandoff"),
    'PCBSpacer': ("Spacer", "makePCBSpacer"),
    'IUTHeatInsert': ("Insert", "makeHeatInsert"),
=======
    "ISO4017": ("Screw", "makeHexHeadBolt"),
    "ISO4014": ("Screw", "makeHexHeadBolt"),
    "EN1662": ("Screw", "makeHexHeadWithFlange"),
    "EN1665": ("Screw", "makeHexHeadWithFlange"),
    "ISO2009": ("Screw", "makeSlottedScrew"),
    "ISO2010": ("Screw", "makeSlottedScrew"),
    "ISO4762": ("Screw", "makeCylinderHeadScrew"),
    "ISO10642": ("Screw", "makeCountersunkHeadScrew"),
    "ISO1207": ("Screw", "makeCheeseHeadScrew"),
    "ISO1580": ("Screw", "makeSlottedScrew"),
    "ISO7045": ("Screw", "makePanHeadScrew"),
    "ISO7046": ("Screw", "makeCountersunkHeadScrew"),
    "ISO7047": ("Screw", "makeCountersunkHeadScrew"),
    "ISO7048": ("Screw", "makeCheeseHeadScrew"),
    "DIN967": ("Screw", "makeButtonHeadScrew"),
    "ISO7379": ("Screw", "makeShoulderScrew"),
    "ISO7380-1": ("Screw", "makeButtonHeadScrew"),
    "ISO7380-2": ("Screw", "makeButtonHeadScrew"),
    "ISO14579": ("Screw", "makeCylinderHeadScrew"),
    "ISO14580": ("Screw", "makeCheeseHeadScrew"),
    "ISO14582": ("Screw", "makeCountersunkHeadScrew"),
    "ISO14583": ("Screw", "makePanHeadScrew"),
    "ISO14584": ("Screw", "makeCountersunkHeadScrew"),
    "DIN7984": ("Screw", "makeCylinderHeadScrew"),
    "DIN6912": ("Screw", "makeCylinderHeadScrew"),
    "DIN603": ("Screw", "makeCarriageBolt"),
    "DIN571": ("Screw", "makeWoodScrew"),
    "DIN96": ("Screw", "makeWoodScrew"),
    "GOST1144-1": ("Screw", "makeWoodScrew"),
    "GOST1144-2": ("Screw", "makeWoodScrew"),
    "GOST1144-3": ("Screw", "makeWoodScrew"),
    "GOST1144-4": ("Screw", "makeWoodScrew"),
    "ISO7089": ("Washer", "makeWasher"),
    "ISO7090": ("Washer", "makeWasher"),
    "ISO7091": ("Washer", "makeWasher"),
    "ISO7092": ("Washer", "makeWasher"),
    "ISO7093-1": ("Washer", "makeWasher"),
    "ISO7094": ("Washer", "makeWasher"),
    "NFE27-619": ("Washer", "makeWasher"),
    "ISO4026": ("Screw", "makeSetScrew"),
    "ISO4027": ("Screw", "makeSetScrew"),
    "ISO4028": ("Screw", "makeSetScrew"),
    "ISO4029": ("Screw", "makeSetScrew"),
    "ISO4032": ("Nut", "makeHexNut"),
    "ISO4033": ("Nut", "makeHexNut"),
    "ISO4035": ("Nut", "makeHexNut"),
    "EN1661": ("Nut", "makeHexNutWFlange"),
    "DIN917": ("Nut", "makeThinCupNut"),
    "DIN1587": ("Nut", "makeCupNut"),
    "GOST11860-1": ("Nut", "makeCupNut"),
    "DIN508": ("Nut", "makeTSlotNut"),
    "DIN557": ("Nut", "makeSquareNut"),
    "DIN562": ("Nut", "makeSquareNut"),
    "DIN985": ("Nut", "makeNylocNut"),
    "ASMEB18.2.1.6": ("Screw", "makeHexHeadBolt"),
    "ASMEB18.2.1.8": ("Screw", "makeHexHeadWithFlange"),
    "ASMEB18.2.2.1A": ("Nut", "makeHexNut"),
    "ASMEB18.2.2.4A": ("Nut", "makeHexNut"),
    "ASMEB18.2.2.4B": ("Nut", "makeHexNut"),
    "ASMEB18.3.1A": ("Screw", "makeCylinderHeadScrew"),
    "ASMEB18.3.1G": ("Screw", "makeCylinderHeadScrew"),
    "ASMEB18.3.2": ("Screw", "makeCountersunkHeadScrew"),
    "ASMEB18.3.3A": ("Screw", "makeButtonHeadScrew"),
    "ASMEB18.3.3B": ("Screw", "makeButtonHeadScrew"),
    "ASMEB18.3.4": ("Screw", "makeShoulderScrew"),
    "ASMEB18.3.5A": ("Screw", "makeSetScrew"),
    "ASMEB18.3.5B": ("Screw", "makeSetScrew"),
    "ASMEB18.3.5C": ("Screw", "makeSetScrew"),
    "ASMEB18.3.5D": ("Screw", "makeSetScrew"),
    "ASMEB18.6.3.1A": ("Screw", "makeSlottedScrew"),
    "ASMEB18.5.2": ("Screw", "makeCarriageBolt"),
    "ASMEB18.21.1.12A": ("Washer", "makeWasher"),
    "ASMEB18.21.1.12B": ("Washer", "makeWasher"),
    "ASMEB18.21.1.12C": ("Washer", "makeWasher"),
    "ScrewTap": ("ScrewTap", "makeScrewTap"),
    "ScrewTapInch": ("ScrewTap", "makeScrewTap"),
    "ScrewDie": ("ScrewDie", "makeScrewDie"),
    "ScrewDieInch": ("ScrewDie", "makeScrewDie"),
    "ThreadedRod": ("ThreadedRod", "makeThreadedRod"),
    "ThreadedRodInch": ("ThreadedRod", "makeThreadedRod"),
    "PEMPressNut": ("PressNut", "makePEMPressNut"),
    "PEMStandoff": ("Standoff", "makePEMStandoff"),
    "PEMStud": ("Stud", "makePEMStud"),
    "PCBStandoff": ("Standoff", "makePCBStandoff"),
    "PCBSpacer": ("Spacer", "makePCBSpacer"),
    "IUTHeatInsert": ("Insert", "makeHeatInsert"),
>>>>>>> 638ce9a8
    "DIN471": ("RetainingRing", "makeExternalRetainingRing"),
    "DIN472": ("RetainingRing", "makeInternalRetainingRing"),
    "DIN6799": ("RetainingRing", "makeEClip"),
    # * diam pos and K pos were moved from this table to the csv titles
}


class FSScrewMaker(Screw):
    def __init__(self):
        super().__init__()

    def FindClosest(self, type, diam, len, width=None):
        ''' Find closest standard screw to given parameters '''
        if type not in screwTables:
            return diam, len, width

        diam_table = FsData[type + "def"]
        # auto find diameter
        if diam not in diam_table:
            origdia = FastenerBase.DiaStr2Num(diam)
            mindif = 1000.0
            for m in diam_table:
                diff = abs(FastenerBase.DiaStr2Num(m) - origdia)
                if diff < mindif:
                    mindif = diff
                    diam = m

        # auto find width, if aplicable
        if width is not None:
            width_table = FsData[type + "width"][diam]
            if width not in width_table:
                origdiff = FastenerBase.LenStr2Num(width)
                mindif = 1000.0
                for w in width_table:
                    diff = abs(FastenerBase.LenStr2Num(w) - origdiff)
                    if diff < mindif:
                        mindif = diff
                        width = w

        # auto find length
        lens = self.GetAllLengths(type, diam, False, width)
        origlen = FastenerBase.LenStr2Num(len)
        mindif = 1000.0
        for l in lens:
            diff = abs(FastenerBase.LenStr2Num(l) - origlen)
            if diff < mindif:
                mindif = diff
                len = l

        return diam, len, width

    def AutoDiameter(self, type, holeObj, baseobj=None, matchOuter=False):
        ''' Calculate screw diameter automatically based on given hole '''
        # this function is also used to assign the default screw diameter
        if baseobj is not None and baseobj.Name.startswith("Washer"):
            matchOuter = True
        is_attached = (
            holeObj is not None and hasattr(holeObj, 'Curve') and
            hasattr(holeObj.Curve, 'Radius') and
            (type in screwTables)
        )
        is_retaining_ring = type in ["DIN471", "DIN472", "DIN6799"]
        if is_attached and not is_retaining_ring:
            d = holeObj.Curve.Radius * 2
            table = FsData[type + "def"]
            tablepos = self.GetTablePos(type, 'csh_diam')
            mindif = 10.0
            dif = mindif
            for m in table:
                # FreeCAD.Console.PrintLog("Test M:" + m + "\n")
                if tablepos == -1:
                    if matchOuter:
                        dia = FastenerBase.DiaStr2Num(m) - 0.01
                        if d > dia:
                            dif = d - dia
                    else:
                        dia = self.GetInnerThread(m)
                        dif = math.fabs(dia - d)

                else:
                    dia = table[m][tablepos]
                    if d > dia:
                        dif = d - dia
                if dif < mindif:
                    mindif = dif
                    res = m
        elif is_attached and is_retaining_ring:
            d = holeObj.Curve.Radius * 2
            table = FsData[type + "def"]
            is_external_ring = type in ["DIN471", "DIN6799"]
            mindif = 10.0
            dif = mindif
            tablepos = self.GetTablePos(type, 'groove_dia')
            if matchOuter ^ is_external_ring:
                # use the groove diameter
                for m in table:
                    dif = abs(table[m][tablepos] - d)
                    if dif < mindif:
                        mindif = dif
                        res = m
            else:
                # use the nominal shaft diameter
                for m in table:
                    if type != "DIN6799":
                        dia = float(m.split()[0])
                    else:
                        p1 = self.GetTablePos(type, "shaft_dia_min")
                        p2 = self.GetTablePos(type, "shaft_dia_max")
                        dia = table[m][p1] + 0.5*(table[m][p2] - table[m][p1])
                    dif = abs(dia - d)
                    if dif < mindif:
                        mindif = dif
                        res = m
        # when a new fastener is created. the following default values are
        # assigned depending on available diameters
        else:
            diams = self.GetAllDiams(type)
            if 'M6' in diams:
                res = 'M6'
            elif '1/4in' in diams:
                res = '1/4in'
            elif '#10' in diams:
                res = '#10'
            elif '6 mm' in diams:
                res = '6 mm'
            elif '25 mm' in diams:
                res = '25 mm'
            elif '10-14 mm' in diams:
                res = '10-14 mm'
            else:
                res = diams[0]
        return res

    def GetTypeName(self, type):
        if not (type in screwTables):
            return "None"
        return screwTables[type][FASTENER_FAMILY_POS]

    def GetAllDiams(self, type):
        return list(FsData[type + "def"].keys())

    def GetAllTcodes(self, type, diam):
        tcodes = FsTitles[type + "tcodes"]
        tdata = FsData[type + "tcodes"][diam]
        res = []
        for i in range(len(tdata)):
            if tdata[i] != 0:
                res.append(tcodes[i])
        return res

    def GetAllWidthcodes(self, type, diam):
        widths = FsData[type + "width"][diam]
        return list(widths)

    def GetAllLengths(self, type, diam, addCustom=True, width=None):
        lenlist = []
        rangeTableName = type + "range"
        if diam != "Auto":
            if width is not None:
                diam += "x" + width
            if rangeTableName in FsData:
                rangeTable = FsData[rangeTableName]
                if "all" in rangeTable:
                    lens = rangeTable["all"]
                else:
                    lens = FsData[type + "length"]
                range = rangeTable[diam]
                min = FastenerBase.LenStr2Num(range[0])
                max = FastenerBase.LenStr2Num(range[1])
                for len in lens:
                    l = FastenerBase.LenStr2Num(len)
                    if l >= min and l <= max:
                        lenlist.append(len)
            else:
                lens = FsData[type + "length"]
                lenlist = list(lens[diam])
            lenlist.sort(key=FastenerBase.LenStr2Num)
        if addCustom:
            lenlist.append("Custom")
        return lenlist

    def GetTablePos(self, type, name):
        titles = FsTitles[type + 'def']
        if name not in titles:
            return -1
        return titles.index(name)

    def GetThreadLength(self, type, diam):
        tablepos = self.GetTablePos(type, 'thr_len')
        if (tablepos < 0):
            return 10.0
        table = FsData[type + "def"]
        return table[diam][tablepos]

    def GetInnerThread(self, diam):
        diam = FastenerBase.CleanM(diam)
        return FSCScrewHoleChartDict[diam]

    def GetAllCountersunkTypes(self):
        list = []
        for key in screwTables:
            if (
                screwTables[key][FASTENER_FAMILY_POS] == 'Screw' and
                self.GetTablePos(key, 'csh_diam') >= 0
            ):
                list.append(key)
        list.sort()
        return list

    def GetCountersunkDiams(self, type):
        dpos = self.GetTablePos(type, 'csh_diam')
        if dpos < 0:
            return None
        kpos = self.GetTablePos(type, 'csh_height')
        if kpos < 0:
            return None
        table = FsData[type + "def"]
        res = {}
        for diam in table:
            res[diam] = (table[diam][dpos], table[diam][kpos])
            FreeCAD.Console.PrintMessage(
                diam + ":" + str(res[diam][0]) + "," + str(res[diam][1])
            )
        return res

    def updateFastenerParameters(self):
        oldState = (
            str(self.sm3DPrintMode) +
            str(self.smNutThrScaleA) +
            str(self.smNutThrScaleB) +
            str(self.smScrewThrScaleA) +
            str(self.smScrewThrScaleB)
        )
        self.sm3DPrintMode = False
        # threading modes: 0 = standard, 1 = 3dprint
        threadMode = FSParam.GetInt("ScrewToolbarThreadGeneration", 0)
        if threadMode == 1:
            self.sm3DPrintMode = True
        self.smNutThrScaleA = FSParam.GetFloat("NutThrScaleA", 1.03)
        self.smNutThrScaleB = FSParam.GetFloat("NutThrScaleB", 0.1)
        self.smScrewThrScaleA = FSParam.GetFloat("ScrewThrScaleA", 0.99)
        self.smScrewThrScaleB = FSParam.GetFloat("ScrewThrScaleB", -0.05)
        newState = (
            str(self.sm3DPrintMode) +
            str(self.smNutThrScaleA) +
            str(self.smNutThrScaleB) +
            str(self.smScrewThrScaleA) +
            str(self.smScrewThrScaleB)
        )
        if oldState != newState:
            # thread parameters have changed, remove cached ones
            FastenerBase.FSCacheRemoveThreaded()

    def createFastener(self, fastenerAttribs):
        dims = screwTables[fastenerAttribs.type][FUNCTION_POS]
        return self.createScrew(dims, fastenerAttribs)


Instance = FSScrewMaker()
<|MERGE_RESOLUTION|>--- conflicted
+++ resolved
@@ -1,562 +1,473 @@
-# -*- coding: utf-8 -*-
-
-# A Wrapper to Ulrich's screw_maker macro
-import FreeCAD
-from screw_maker import Screw
-from screw_maker import FsData
-from FastenerBase import FsTitles
-import FastenerBase
-from FastenerBase import FSParam
-import math
-
-FSCScrewHoleChart = (
-    ("M1", 0.75),
-    ("M1.1", 0.85),
-    ("M1.2", 0.95),
-    ("M1.4", 1.10),
-    ("M1.6", 1.25),
-    ("M1.8", 1.45),
-    ("M2", 1.60),
-    ("M2.2", 1.75),
-    ("M2.5", 2.05),
-    ("M3", 2.50),
-    ("M3.5", 2.90),
-    ("M4", 3.30),
-    ("M4.5", 3.70),
-    ("M5", 4.20),
-    ("M6", 5.00),
-    ("M7", 6.00),
-    ("M8", 6.80),
-    ("M9", 7.80),
-    ("M10", 8.50),
-    ("M11", 9.50),
-    ("M12", 10.20),
-    ("M14", 12.00),
-    ("M16", 14.00),
-    ("M18", 15.50),
-    ("M20", 17.50),
-    ("M22", 19.50),
-    ("M24", 21.00),
-    ("M27", 24.00),
-    ("M30", 26.50),
-    ("M33", 29.50),
-    ("M36", 32.00),
-    ("M39", 35.00),
-    ("M42", 37.50),
-    ("M45", 40.50),
-    ("M48", 43.00),
-    ("M52", 47.00),
-    ("M56", 50.50),
-    ("M60", 54.50),
-    ("M64", 58.00),
-    ("M68", 62.00)
-)
-
-FSC_Inch_ScrewHoleChart = (
-    ("#0", 1.2),
-    ("#1", 1.5),
-    ("#2", 1.8),
-    ("#3", 2.0),
-    ("#4", 2.3),
-    ("#5", 2.6),
-    ("#6", 2.7),
-    ("#8", 3.5),
-    ("#10", 3.8),
-    ("#12", 4.5),
-    ("1/4in", 5.1),
-    ("5/16in", 6.5),
-    ("3/8in", 8.0),
-    ("7/16in", 9.3),
-    ("1/2in", 10.7),
-    ("9/16in", 12.3),
-    ("5/8in", 13.5),
-    ("3/4in", 16.7),
-    ("7/8in", 19.4),
-    ("1in", 22.2),
-    ("1 1/8in", 25.0),
-    ("1 1/4in", 28.0),
-    ("1 3/8in", 31.0),
-    ("1 1/2in", 34.0),
-    ("1 5/8in", 37.75),
-    ("1 3/4in", 41.0),
-    ("1 7/8in", 44.0),
-    ("2in", 47.0),
-    ("2 1/4in", 54.0),
-    ("2 1/2in", 56.5),
-    ("2 3/4in", 63.0),
-    ("3in", 69.0),
-    ("3 1/4in", 75.5),
-    ("3 1/2in", 82.0),
-    ("3 3/4in", 88.0),
-    ("4in", 95.0)
-)
-
-FSC_DIN7998_ScrewHoleChart = (
-    ("1.6 mm", 1.1),
-    ("2 mm", 1.4),
-    ("2.5 mm", 1.7),
-    ("3 mm", 2.1),
-    ("3.5 mm", 2.4),
-    ("4 mm", 2.8),
-    ("4.5 mm", 3.1),
-    ("5 mm", 3.5),
-    ("5.5 mm", 3.8),
-    ("6 mm", 4.2),
-    ("7 mm", 4.9),
-    ("8 mm", 5.6),
-    ("10 mm", 7),
-    ("12 mm", 9),
-    ("16 mm", 12),
-    ("20 mm", 25)
-)
-
-# prepare a dictionary for fast search of GetInnerThread
-FSCScrewHoleChartDict = {}
-for s in FSCScrewHoleChart:
-    FSCScrewHoleChartDict[s[0]] = s[1]
-for s in FSC_Inch_ScrewHoleChart:
-    FSCScrewHoleChartDict[s[0]] = s[1]
-for s in FSC_DIN7998_ScrewHoleChart:
-    FSCScrewHoleChartDict[s[0]] = s[1]
-
-
-FASTENER_FAMILY_POS = 0
-FUNCTION_POS = 1
-
-screwTables = {
-    #            name,    function
-<<<<<<< HEAD
-    'ISO4017':  ("Screw", "makeHexHeadBolt"),
-    'ISO4014':  ("Screw", "makeHexHeadBolt"),
-    'EN1662':   ("Screw", "makeHexHeadWithFlunge"),
-    'EN1665':   ("Screw", "makeHexHeadWithFlunge"),
-    'ISO2009':  ("Screw", "makeSlottedScrew"),#
-    'ISO2010':  ("Screw", "makeSlottedScrew"),#
-    'ISO4762':  ("Screw", "makeCylinderHeadScrew"),
-    'ISO10642': ("Screw", "makeCountersunkHeadScrew"),#
-    'ISO1207':  ("Screw", "makeCheeseHeadScrew"),
-    'ISO1580':  ("Screw", "makeSlottedScrew"),
-    'ISO7045':  ("Screw", "makePanHeadScrew"),
-    'ISO7046':  ("Screw", "makeCountersunkHeadScrew"),#
-    'ISO7047':  ("Screw", "makeCountersunkHeadScrew"),#
-    'ISO7048':  ("Screw", "makeCheeseHeadScrew"),
-    'DIN967':   ("Screw", "makeButtonHeadScrew"),
-    'ISO7379':  ("Screw", "makeShoulderScrew"),
-    'ISO7380-1':("Screw", "makeButtonHeadScrew"),
-    'ISO7380-2':("Screw", "makeButtonHeadScrew"),
-    'ISO14579': ("Screw", "makeCylinderHeadScrew"),
-    'ISO14580': ("Screw", "makeCheeseHeadScrew"),
-    'ISO14582': ("Screw", "makeCountersunkHeadScrew"),#
-    'ISO14583': ("Screw", "makePanHeadScrew"),
-    'ISO14584': ("Screw", "makeCountersunkHeadScrew"),#
-    'DIN7984':  ("Screw", "makeCylinderHeadScrew"),
-    'DIN6912':  ("Screw", "makeCylinderHeadScrew"),
-    'DIN603': ("Screw",    "makeCarriageBolt"),
-    'DIN571':   ("Screw", "makeWoodScrew"),
-    'DIN96':    ("Screw", "makeWoodScrew"),
-    'GOST1144-1':    ("Screw", "makeWoodScrew"),
-    'GOST1144-2':    ("Screw", "makeWoodScrew"),
-    'GOST1144-3':    ("Screw", "makeWoodScrew"),
-    'GOST1144-4':    ("Screw", "makeWoodScrew"),
-    'ISO7089':  ("Washer", "makeWasher"),
-    'ISO7090':  ("Washer", "makeWasher"),
-    'ISO7091':  ("Washer", "makeWasher"),
-    'ISO7092':  ("Washer", "makeWasher"),
-    'ISO7093-1':("Washer", "makeWasher"),
-    'ISO7094':  ("Washer", "makeWasher"),
-    'NFE27-619':("Washer", "makeWasher"),
-    'ISO4026':  ("Screw", "makeSetScrew"),
-    'ISO4027':  ("Screw", "makeSetScrew"),
-    'ISO4028':  ("Screw", "makeSetScrew"),
-    'ISO4029':  ("Screw", "makeSetScrew"),
-    'ISO4032':  ("Nut",   "makeHexNut"),
-    'ISO4033':  ("Nut",   "makeHexNut"),
-    'ISO4035':  ("Nut",   "makeHexNut"),
-    'EN1661':   ("Nut",   "makeHexNutWFlunge"),
-    'DIN917':   ("Nut",   "makeThinCupNut"),
-    'DIN1587':  ("Nut",   "makeCupNut"),
-    'GOST11860-1':  ("Nut",   "makeCupNut"),
-    'DIN557':   ("Nut",   "makeSquareNut"),
-    'DIN562':   ("Nut",   "makeSquareNut"),
-    'DIN985':   ("Nut",   "makeNylocNut"),
-    'DIN508':   ("Nut",   "makeTSlotNut"),
-    'GN507':    ("Nut",   "makeTSlotNut"),
-    'ASMEB18.2.1.6': ("Screw",  "makeHexHeadBolt"),
-    'ASMEB18.2.1.8':   ("Screw", "makeHexHeadWithFlunge"),
-    'ASMEB18.2.2.1A': ("Nut",   "makeHexNut"),
-    'ASMEB18.2.2.4A': ("Nut",   "makeHexNut"),
-    'ASMEB18.2.2.4B': ("Nut",   "makeHexNut"),
-    'ASMEB18.3.1A': ("Screw",   "makeCylinderHeadScrew"),
-    'ASMEB18.3.1G': ("Screw",   "makeCylinderHeadScrew"),
-    'ASMEB18.3.2': ("Screw",    "makeCountersunkHeadScrew"),
-    'ASMEB18.3.3A': ("Screw",   "makeButtonHeadScrew"),
-    'ASMEB18.3.3B': ("Screw",   "makeButtonHeadScrew"),
-    'ASMEB18.3.4': ("Screw",    "makeShoulderScrew"),
-    'ASMEB18.3.5A': ("Screw",   "makeSetScrew"),
-    'ASMEB18.3.5B': ("Screw",   "makeSetScrew"),
-    'ASMEB18.3.5C': ("Screw",   "makeSetScrew"),
-    'ASMEB18.3.5D': ("Screw",   "makeSetScrew"),
-    'ASMEB18.6.3.1A': ("Screw", "makeSlottedScrew"),
-    'ASMEB18.5.2': ("Screw",    "makeCarriageBolt"),
-    'ASMEB18.21.1.12A': ("Washer", "makeWasher"),
-    'ASMEB18.21.1.12B': ("Washer", "makeWasher"),
-    'ASMEB18.21.1.12C': ("Washer", "makeWasher"),
-    'ScrewTap': ("ScrewTap",          "makeScrewTap"),
-    'ScrewTapInch': ("ScrewTap",      "makeScrewTap"),
-    'ScrewDie': ("ScrewDie",          "makeScrewDie"),
-    'ScrewDieInch': ("ScrewDie",      "makeScrewDie"),
-    'ThreadedRod': ("ThreadedRod",    "makeThreadedRod"),
-    'ThreadedRodInch': ("ThreadedRod", "makeThreadedRod"),
-    'PEMPressNut': ("PressNut", "makePEMPressNut"),
-    'PEMStandoff': ("Standoff", "makePEMStandoff"),
-    'PEMStud': ("Stud", "makePEMStud"),
-    'PCBStandoff': ("Standoff", "makePCBStandoff"),
-    'PCBSpacer': ("Spacer", "makePCBSpacer"),
-    'IUTHeatInsert': ("Insert", "makeHeatInsert"),
-=======
-    "ISO4017": ("Screw", "makeHexHeadBolt"),
-    "ISO4014": ("Screw", "makeHexHeadBolt"),
-    "EN1662": ("Screw", "makeHexHeadWithFlange"),
-    "EN1665": ("Screw", "makeHexHeadWithFlange"),
-    "ISO2009": ("Screw", "makeSlottedScrew"),
-    "ISO2010": ("Screw", "makeSlottedScrew"),
-    "ISO4762": ("Screw", "makeCylinderHeadScrew"),
-    "ISO10642": ("Screw", "makeCountersunkHeadScrew"),
-    "ISO1207": ("Screw", "makeCheeseHeadScrew"),
-    "ISO1580": ("Screw", "makeSlottedScrew"),
-    "ISO7045": ("Screw", "makePanHeadScrew"),
-    "ISO7046": ("Screw", "makeCountersunkHeadScrew"),
-    "ISO7047": ("Screw", "makeCountersunkHeadScrew"),
-    "ISO7048": ("Screw", "makeCheeseHeadScrew"),
-    "DIN967": ("Screw", "makeButtonHeadScrew"),
-    "ISO7379": ("Screw", "makeShoulderScrew"),
-    "ISO7380-1": ("Screw", "makeButtonHeadScrew"),
-    "ISO7380-2": ("Screw", "makeButtonHeadScrew"),
-    "ISO14579": ("Screw", "makeCylinderHeadScrew"),
-    "ISO14580": ("Screw", "makeCheeseHeadScrew"),
-    "ISO14582": ("Screw", "makeCountersunkHeadScrew"),
-    "ISO14583": ("Screw", "makePanHeadScrew"),
-    "ISO14584": ("Screw", "makeCountersunkHeadScrew"),
-    "DIN7984": ("Screw", "makeCylinderHeadScrew"),
-    "DIN6912": ("Screw", "makeCylinderHeadScrew"),
-    "DIN603": ("Screw", "makeCarriageBolt"),
-    "DIN571": ("Screw", "makeWoodScrew"),
-    "DIN96": ("Screw", "makeWoodScrew"),
-    "GOST1144-1": ("Screw", "makeWoodScrew"),
-    "GOST1144-2": ("Screw", "makeWoodScrew"),
-    "GOST1144-3": ("Screw", "makeWoodScrew"),
-    "GOST1144-4": ("Screw", "makeWoodScrew"),
-    "ISO7089": ("Washer", "makeWasher"),
-    "ISO7090": ("Washer", "makeWasher"),
-    "ISO7091": ("Washer", "makeWasher"),
-    "ISO7092": ("Washer", "makeWasher"),
-    "ISO7093-1": ("Washer", "makeWasher"),
-    "ISO7094": ("Washer", "makeWasher"),
-    "NFE27-619": ("Washer", "makeWasher"),
-    "ISO4026": ("Screw", "makeSetScrew"),
-    "ISO4027": ("Screw", "makeSetScrew"),
-    "ISO4028": ("Screw", "makeSetScrew"),
-    "ISO4029": ("Screw", "makeSetScrew"),
-    "ISO4032": ("Nut", "makeHexNut"),
-    "ISO4033": ("Nut", "makeHexNut"),
-    "ISO4035": ("Nut", "makeHexNut"),
-    "EN1661": ("Nut", "makeHexNutWFlange"),
-    "DIN917": ("Nut", "makeThinCupNut"),
-    "DIN1587": ("Nut", "makeCupNut"),
-    "GOST11860-1": ("Nut", "makeCupNut"),
-    "DIN508": ("Nut", "makeTSlotNut"),
-    "DIN557": ("Nut", "makeSquareNut"),
-    "DIN562": ("Nut", "makeSquareNut"),
-    "DIN985": ("Nut", "makeNylocNut"),
-    "ASMEB18.2.1.6": ("Screw", "makeHexHeadBolt"),
-    "ASMEB18.2.1.8": ("Screw", "makeHexHeadWithFlange"),
-    "ASMEB18.2.2.1A": ("Nut", "makeHexNut"),
-    "ASMEB18.2.2.4A": ("Nut", "makeHexNut"),
-    "ASMEB18.2.2.4B": ("Nut", "makeHexNut"),
-    "ASMEB18.3.1A": ("Screw", "makeCylinderHeadScrew"),
-    "ASMEB18.3.1G": ("Screw", "makeCylinderHeadScrew"),
-    "ASMEB18.3.2": ("Screw", "makeCountersunkHeadScrew"),
-    "ASMEB18.3.3A": ("Screw", "makeButtonHeadScrew"),
-    "ASMEB18.3.3B": ("Screw", "makeButtonHeadScrew"),
-    "ASMEB18.3.4": ("Screw", "makeShoulderScrew"),
-    "ASMEB18.3.5A": ("Screw", "makeSetScrew"),
-    "ASMEB18.3.5B": ("Screw", "makeSetScrew"),
-    "ASMEB18.3.5C": ("Screw", "makeSetScrew"),
-    "ASMEB18.3.5D": ("Screw", "makeSetScrew"),
-    "ASMEB18.6.3.1A": ("Screw", "makeSlottedScrew"),
-    "ASMEB18.5.2": ("Screw", "makeCarriageBolt"),
-    "ASMEB18.21.1.12A": ("Washer", "makeWasher"),
-    "ASMEB18.21.1.12B": ("Washer", "makeWasher"),
-    "ASMEB18.21.1.12C": ("Washer", "makeWasher"),
-    "ScrewTap": ("ScrewTap", "makeScrewTap"),
-    "ScrewTapInch": ("ScrewTap", "makeScrewTap"),
-    "ScrewDie": ("ScrewDie", "makeScrewDie"),
-    "ScrewDieInch": ("ScrewDie", "makeScrewDie"),
-    "ThreadedRod": ("ThreadedRod", "makeThreadedRod"),
-    "ThreadedRodInch": ("ThreadedRod", "makeThreadedRod"),
-    "PEMPressNut": ("PressNut", "makePEMPressNut"),
-    "PEMStandoff": ("Standoff", "makePEMStandoff"),
-    "PEMStud": ("Stud", "makePEMStud"),
-    "PCBStandoff": ("Standoff", "makePCBStandoff"),
-    "PCBSpacer": ("Spacer", "makePCBSpacer"),
-    "IUTHeatInsert": ("Insert", "makeHeatInsert"),
->>>>>>> 638ce9a8
-    "DIN471": ("RetainingRing", "makeExternalRetainingRing"),
-    "DIN472": ("RetainingRing", "makeInternalRetainingRing"),
-    "DIN6799": ("RetainingRing", "makeEClip"),
-    # * diam pos and K pos were moved from this table to the csv titles
-}
-
-
-class FSScrewMaker(Screw):
-    def __init__(self):
-        super().__init__()
-
-    def FindClosest(self, type, diam, len, width=None):
-        ''' Find closest standard screw to given parameters '''
-        if type not in screwTables:
-            return diam, len, width
-
-        diam_table = FsData[type + "def"]
-        # auto find diameter
-        if diam not in diam_table:
-            origdia = FastenerBase.DiaStr2Num(diam)
-            mindif = 1000.0
-            for m in diam_table:
-                diff = abs(FastenerBase.DiaStr2Num(m) - origdia)
-                if diff < mindif:
-                    mindif = diff
-                    diam = m
-
-        # auto find width, if aplicable
-        if width is not None:
-            width_table = FsData[type + "width"][diam]
-            if width not in width_table:
-                origdiff = FastenerBase.LenStr2Num(width)
-                mindif = 1000.0
-                for w in width_table:
-                    diff = abs(FastenerBase.LenStr2Num(w) - origdiff)
-                    if diff < mindif:
-                        mindif = diff
-                        width = w
-
-        # auto find length
-        lens = self.GetAllLengths(type, diam, False, width)
-        origlen = FastenerBase.LenStr2Num(len)
-        mindif = 1000.0
-        for l in lens:
-            diff = abs(FastenerBase.LenStr2Num(l) - origlen)
-            if diff < mindif:
-                mindif = diff
-                len = l
-
-        return diam, len, width
-
-    def AutoDiameter(self, type, holeObj, baseobj=None, matchOuter=False):
-        ''' Calculate screw diameter automatically based on given hole '''
-        # this function is also used to assign the default screw diameter
-        if baseobj is not None and baseobj.Name.startswith("Washer"):
-            matchOuter = True
-        is_attached = (
-            holeObj is not None and hasattr(holeObj, 'Curve') and
-            hasattr(holeObj.Curve, 'Radius') and
-            (type in screwTables)
-        )
-        is_retaining_ring = type in ["DIN471", "DIN472", "DIN6799"]
-        if is_attached and not is_retaining_ring:
-            d = holeObj.Curve.Radius * 2
-            table = FsData[type + "def"]
-            tablepos = self.GetTablePos(type, 'csh_diam')
-            mindif = 10.0
-            dif = mindif
-            for m in table:
-                # FreeCAD.Console.PrintLog("Test M:" + m + "\n")
-                if tablepos == -1:
-                    if matchOuter:
-                        dia = FastenerBase.DiaStr2Num(m) - 0.01
-                        if d > dia:
-                            dif = d - dia
-                    else:
-                        dia = self.GetInnerThread(m)
-                        dif = math.fabs(dia - d)
-
-                else:
-                    dia = table[m][tablepos]
-                    if d > dia:
-                        dif = d - dia
-                if dif < mindif:
-                    mindif = dif
-                    res = m
-        elif is_attached and is_retaining_ring:
-            d = holeObj.Curve.Radius * 2
-            table = FsData[type + "def"]
-            is_external_ring = type in ["DIN471", "DIN6799"]
-            mindif = 10.0
-            dif = mindif
-            tablepos = self.GetTablePos(type, 'groove_dia')
-            if matchOuter ^ is_external_ring:
-                # use the groove diameter
-                for m in table:
-                    dif = abs(table[m][tablepos] - d)
-                    if dif < mindif:
-                        mindif = dif
-                        res = m
-            else:
-                # use the nominal shaft diameter
-                for m in table:
-                    if type != "DIN6799":
-                        dia = float(m.split()[0])
-                    else:
-                        p1 = self.GetTablePos(type, "shaft_dia_min")
-                        p2 = self.GetTablePos(type, "shaft_dia_max")
-                        dia = table[m][p1] + 0.5*(table[m][p2] - table[m][p1])
-                    dif = abs(dia - d)
-                    if dif < mindif:
-                        mindif = dif
-                        res = m
-        # when a new fastener is created. the following default values are
-        # assigned depending on available diameters
-        else:
-            diams = self.GetAllDiams(type)
-            if 'M6' in diams:
-                res = 'M6'
-            elif '1/4in' in diams:
-                res = '1/4in'
-            elif '#10' in diams:
-                res = '#10'
-            elif '6 mm' in diams:
-                res = '6 mm'
-            elif '25 mm' in diams:
-                res = '25 mm'
-            elif '10-14 mm' in diams:
-                res = '10-14 mm'
-            else:
-                res = diams[0]
-        return res
-
-    def GetTypeName(self, type):
-        if not (type in screwTables):
-            return "None"
-        return screwTables[type][FASTENER_FAMILY_POS]
-
-    def GetAllDiams(self, type):
-        return list(FsData[type + "def"].keys())
-
-    def GetAllTcodes(self, type, diam):
-        tcodes = FsTitles[type + "tcodes"]
-        tdata = FsData[type + "tcodes"][diam]
-        res = []
-        for i in range(len(tdata)):
-            if tdata[i] != 0:
-                res.append(tcodes[i])
-        return res
-
-    def GetAllWidthcodes(self, type, diam):
-        widths = FsData[type + "width"][diam]
-        return list(widths)
-
-    def GetAllLengths(self, type, diam, addCustom=True, width=None):
-        lenlist = []
-        rangeTableName = type + "range"
-        if diam != "Auto":
-            if width is not None:
-                diam += "x" + width
-            if rangeTableName in FsData:
-                rangeTable = FsData[rangeTableName]
-                if "all" in rangeTable:
-                    lens = rangeTable["all"]
-                else:
-                    lens = FsData[type + "length"]
-                range = rangeTable[diam]
-                min = FastenerBase.LenStr2Num(range[0])
-                max = FastenerBase.LenStr2Num(range[1])
-                for len in lens:
-                    l = FastenerBase.LenStr2Num(len)
-                    if l >= min and l <= max:
-                        lenlist.append(len)
-            else:
-                lens = FsData[type + "length"]
-                lenlist = list(lens[diam])
-            lenlist.sort(key=FastenerBase.LenStr2Num)
-        if addCustom:
-            lenlist.append("Custom")
-        return lenlist
-
-    def GetTablePos(self, type, name):
-        titles = FsTitles[type + 'def']
-        if name not in titles:
-            return -1
-        return titles.index(name)
-
-    def GetThreadLength(self, type, diam):
-        tablepos = self.GetTablePos(type, 'thr_len')
-        if (tablepos < 0):
-            return 10.0
-        table = FsData[type + "def"]
-        return table[diam][tablepos]
-
-    def GetInnerThread(self, diam):
-        diam = FastenerBase.CleanM(diam)
-        return FSCScrewHoleChartDict[diam]
-
-    def GetAllCountersunkTypes(self):
-        list = []
-        for key in screwTables:
-            if (
-                screwTables[key][FASTENER_FAMILY_POS] == 'Screw' and
-                self.GetTablePos(key, 'csh_diam') >= 0
-            ):
-                list.append(key)
-        list.sort()
-        return list
-
-    def GetCountersunkDiams(self, type):
-        dpos = self.GetTablePos(type, 'csh_diam')
-        if dpos < 0:
-            return None
-        kpos = self.GetTablePos(type, 'csh_height')
-        if kpos < 0:
-            return None
-        table = FsData[type + "def"]
-        res = {}
-        for diam in table:
-            res[diam] = (table[diam][dpos], table[diam][kpos])
-            FreeCAD.Console.PrintMessage(
-                diam + ":" + str(res[diam][0]) + "," + str(res[diam][1])
-            )
-        return res
-
-    def updateFastenerParameters(self):
-        oldState = (
-            str(self.sm3DPrintMode) +
-            str(self.smNutThrScaleA) +
-            str(self.smNutThrScaleB) +
-            str(self.smScrewThrScaleA) +
-            str(self.smScrewThrScaleB)
-        )
-        self.sm3DPrintMode = False
-        # threading modes: 0 = standard, 1 = 3dprint
-        threadMode = FSParam.GetInt("ScrewToolbarThreadGeneration", 0)
-        if threadMode == 1:
-            self.sm3DPrintMode = True
-        self.smNutThrScaleA = FSParam.GetFloat("NutThrScaleA", 1.03)
-        self.smNutThrScaleB = FSParam.GetFloat("NutThrScaleB", 0.1)
-        self.smScrewThrScaleA = FSParam.GetFloat("ScrewThrScaleA", 0.99)
-        self.smScrewThrScaleB = FSParam.GetFloat("ScrewThrScaleB", -0.05)
-        newState = (
-            str(self.sm3DPrintMode) +
-            str(self.smNutThrScaleA) +
-            str(self.smNutThrScaleB) +
-            str(self.smScrewThrScaleA) +
-            str(self.smScrewThrScaleB)
-        )
-        if oldState != newState:
-            # thread parameters have changed, remove cached ones
-            FastenerBase.FSCacheRemoveThreaded()
-
-    def createFastener(self, fastenerAttribs):
-        dims = screwTables[fastenerAttribs.type][FUNCTION_POS]
-        return self.createScrew(dims, fastenerAttribs)
-
-
-Instance = FSScrewMaker()
+# -*- coding: utf-8 -*-
+
+# A Wrapper to Ulrich's screw_maker macro
+import FreeCAD
+from screw_maker import Screw
+from screw_maker import FsData
+from FastenerBase import FsTitles
+import FastenerBase
+from FastenerBase import FSParam
+import math
+
+FSCScrewHoleChart = (
+    ("M1", 0.75),
+    ("M1.1", 0.85),
+    ("M1.2", 0.95),
+    ("M1.4", 1.10),
+    ("M1.6", 1.25),
+    ("M1.8", 1.45),
+    ("M2", 1.60),
+    ("M2.2", 1.75),
+    ("M2.5", 2.05),
+    ("M3", 2.50),
+    ("M3.5", 2.90),
+    ("M4", 3.30),
+    ("M4.5", 3.70),
+    ("M5", 4.20),
+    ("M6", 5.00),
+    ("M7", 6.00),
+    ("M8", 6.80),
+    ("M9", 7.80),
+    ("M10", 8.50),
+    ("M11", 9.50),
+    ("M12", 10.20),
+    ("M14", 12.00),
+    ("M16", 14.00),
+    ("M18", 15.50),
+    ("M20", 17.50),
+    ("M22", 19.50),
+    ("M24", 21.00),
+    ("M27", 24.00),
+    ("M30", 26.50),
+    ("M33", 29.50),
+    ("M36", 32.00),
+    ("M39", 35.00),
+    ("M42", 37.50),
+    ("M45", 40.50),
+    ("M48", 43.00),
+    ("M52", 47.00),
+    ("M56", 50.50),
+    ("M60", 54.50),
+    ("M64", 58.00),
+    ("M68", 62.00)
+)
+
+FSC_Inch_ScrewHoleChart = (
+    ("#0", 1.2),
+    ("#1", 1.5),
+    ("#2", 1.8),
+    ("#3", 2.0),
+    ("#4", 2.3),
+    ("#5", 2.6),
+    ("#6", 2.7),
+    ("#8", 3.5),
+    ("#10", 3.8),
+    ("#12", 4.5),
+    ("1/4in", 5.1),
+    ("5/16in", 6.5),
+    ("3/8in", 8.0),
+    ("7/16in", 9.3),
+    ("1/2in", 10.7),
+    ("9/16in", 12.3),
+    ("5/8in", 13.5),
+    ("3/4in", 16.7),
+    ("7/8in", 19.4),
+    ("1in", 22.2),
+    ("1 1/8in", 25.0),
+    ("1 1/4in", 28.0),
+    ("1 3/8in", 31.0),
+    ("1 1/2in", 34.0),
+    ("1 5/8in", 37.75),
+    ("1 3/4in", 41.0),
+    ("1 7/8in", 44.0),
+    ("2in", 47.0),
+    ("2 1/4in", 54.0),
+    ("2 1/2in", 56.5),
+    ("2 3/4in", 63.0),
+    ("3in", 69.0),
+    ("3 1/4in", 75.5),
+    ("3 1/2in", 82.0),
+    ("3 3/4in", 88.0),
+    ("4in", 95.0)
+)
+
+FSC_DIN7998_ScrewHoleChart = (
+    ("1.6 mm", 1.1),
+    ("2 mm", 1.4),
+    ("2.5 mm", 1.7),
+    ("3 mm", 2.1),
+    ("3.5 mm", 2.4),
+    ("4 mm", 2.8),
+    ("4.5 mm", 3.1),
+    ("5 mm", 3.5),
+    ("5.5 mm", 3.8),
+    ("6 mm", 4.2),
+    ("7 mm", 4.9),
+    ("8 mm", 5.6),
+    ("10 mm", 7),
+    ("12 mm", 9),
+    ("16 mm", 12),
+    ("20 mm", 25)
+)
+
+# prepare a dictionary for fast search of GetInnerThread
+FSCScrewHoleChartDict = {}
+for s in FSCScrewHoleChart:
+    FSCScrewHoleChartDict[s[0]] = s[1]
+for s in FSC_Inch_ScrewHoleChart:
+    FSCScrewHoleChartDict[s[0]] = s[1]
+for s in FSC_DIN7998_ScrewHoleChart:
+    FSCScrewHoleChartDict[s[0]] = s[1]
+
+
+FASTENER_FAMILY_POS = 0
+FUNCTION_POS = 1
+
+screwTables = {
+    #            name,    function
+    "ISO4017": ("Screw", "makeHexHeadBolt"),
+    "ISO4014": ("Screw", "makeHexHeadBolt"),
+    "EN1662": ("Screw", "makeHexHeadWithFlange"),
+    "EN1665": ("Screw", "makeHexHeadWithFlange"),
+    "ISO2009": ("Screw", "makeSlottedScrew"),
+    "ISO2010": ("Screw", "makeSlottedScrew"),
+    "ISO4762": ("Screw", "makeCylinderHeadScrew"),
+    "ISO10642": ("Screw", "makeCountersunkHeadScrew"),
+    "ISO1207": ("Screw", "makeCheeseHeadScrew"),
+    "ISO1580": ("Screw", "makeSlottedScrew"),
+    "ISO7045": ("Screw", "makePanHeadScrew"),
+    "ISO7046": ("Screw", "makeCountersunkHeadScrew"),
+    "ISO7047": ("Screw", "makeCountersunkHeadScrew"),
+    "ISO7048": ("Screw", "makeCheeseHeadScrew"),
+    "DIN967": ("Screw", "makeButtonHeadScrew"),
+    "ISO7379": ("Screw", "makeShoulderScrew"),
+    "ISO7380-1": ("Screw", "makeButtonHeadScrew"),
+    "ISO7380-2": ("Screw", "makeButtonHeadScrew"),
+    "ISO14579": ("Screw", "makeCylinderHeadScrew"),
+    "ISO14580": ("Screw", "makeCheeseHeadScrew"),
+    "ISO14582": ("Screw", "makeCountersunkHeadScrew"),
+    "ISO14583": ("Screw", "makePanHeadScrew"),
+    "ISO14584": ("Screw", "makeCountersunkHeadScrew"),
+    "DIN7984": ("Screw", "makeCylinderHeadScrew"),
+    "DIN6912": ("Screw", "makeCylinderHeadScrew"),
+    "DIN603": ("Screw", "makeCarriageBolt"),
+    "DIN571": ("Screw", "makeWoodScrew"),
+    "DIN96": ("Screw", "makeWoodScrew"),
+    "GOST1144-1": ("Screw", "makeWoodScrew"),
+    "GOST1144-2": ("Screw", "makeWoodScrew"),
+    "GOST1144-3": ("Screw", "makeWoodScrew"),
+    "GOST1144-4": ("Screw", "makeWoodScrew"),
+    "ISO7089": ("Washer", "makeWasher"),
+    "ISO7090": ("Washer", "makeWasher"),
+    "ISO7091": ("Washer", "makeWasher"),
+    "ISO7092": ("Washer", "makeWasher"),
+    "ISO7093-1": ("Washer", "makeWasher"),
+    "ISO7094": ("Washer", "makeWasher"),
+    "NFE27-619": ("Washer", "makeWasher"),
+    "ISO4026": ("Screw", "makeSetScrew"),
+    "ISO4027": ("Screw", "makeSetScrew"),
+    "ISO4028": ("Screw", "makeSetScrew"),
+    "ISO4029": ("Screw", "makeSetScrew"),
+    "ISO4032": ("Nut", "makeHexNut"),
+    "ISO4033": ("Nut", "makeHexNut"),
+    "ISO4035": ("Nut", "makeHexNut"),
+    "EN1661": ("Nut", "makeHexNutWFlange"),
+    "DIN917": ("Nut", "makeThinCupNut"),
+    "DIN1587": ("Nut", "makeCupNut"),
+    "GOST11860-1": ("Nut", "makeCupNut"),
+    "DIN557": ("Nut", "makeSquareNut"),
+    "DIN562": ("Nut", "makeSquareNut"),
+    "DIN985": ("Nut", "makeNylocNut"),
+    "DIN508": ("Nut", "makeTSlotNut"),
+    "GN507": ("Nut", "makeTSlotNut"),
+    "ASMEB18.2.1.6": ("Screw", "makeHexHeadBolt"),
+    "ASMEB18.2.1.8": ("Screw", "makeHexHeadWithFlange"),
+    "ASMEB18.2.2.1A": ("Nut", "makeHexNut"),
+    "ASMEB18.2.2.4A": ("Nut", "makeHexNut"),
+    "ASMEB18.2.2.4B": ("Nut", "makeHexNut"),
+    "ASMEB18.3.1A": ("Screw", "makeCylinderHeadScrew"),
+    "ASMEB18.3.1G": ("Screw", "makeCylinderHeadScrew"),
+    "ASMEB18.3.2": ("Screw", "makeCountersunkHeadScrew"),
+    "ASMEB18.3.3A": ("Screw", "makeButtonHeadScrew"),
+    "ASMEB18.3.3B": ("Screw", "makeButtonHeadScrew"),
+    "ASMEB18.3.4": ("Screw", "makeShoulderScrew"),
+    "ASMEB18.3.5A": ("Screw", "makeSetScrew"),
+    "ASMEB18.3.5B": ("Screw", "makeSetScrew"),
+    "ASMEB18.3.5C": ("Screw", "makeSetScrew"),
+    "ASMEB18.3.5D": ("Screw", "makeSetScrew"),
+    "ASMEB18.6.3.1A": ("Screw", "makeSlottedScrew"),
+    "ASMEB18.5.2": ("Screw", "makeCarriageBolt"),
+    "ASMEB18.21.1.12A": ("Washer", "makeWasher"),
+    "ASMEB18.21.1.12B": ("Washer", "makeWasher"),
+    "ASMEB18.21.1.12C": ("Washer", "makeWasher"),
+    "ScrewTap": ("ScrewTap", "makeScrewTap"),
+    "ScrewTapInch": ("ScrewTap", "makeScrewTap"),
+    "ScrewDie": ("ScrewDie", "makeScrewDie"),
+    "ScrewDieInch": ("ScrewDie", "makeScrewDie"),
+    "ThreadedRod": ("ThreadedRod", "makeThreadedRod"),
+    "ThreadedRodInch": ("ThreadedRod", "makeThreadedRod"),
+    "PEMPressNut": ("PressNut", "makePEMPressNut"),
+    "PEMStandoff": ("Standoff", "makePEMStandoff"),
+    "PEMStud": ("Stud", "makePEMStud"),
+    "PCBStandoff": ("Standoff", "makePCBStandoff"),
+    "PCBSpacer": ("Spacer", "makePCBSpacer"),
+    "IUTHeatInsert": ("Insert", "makeHeatInsert"),
+    "DIN471": ("RetainingRing", "makeExternalRetainingRing"),
+    "DIN472": ("RetainingRing", "makeInternalRetainingRing"),
+    "DIN6799": ("RetainingRing", "makeEClip"),
+    # * diam pos and K pos were moved from this table to the csv titles
+}
+
+
+class FSScrewMaker(Screw):
+    def __init__(self):
+        super().__init__()
+
+    def FindClosest(self, type, diam, len, width=None):
+        ''' Find closest standard screw to given parameters '''
+        if type not in screwTables:
+            return diam, len, width
+
+        diam_table = FsData[type + "def"]
+        # auto find diameter
+        if diam not in diam_table:
+            origdia = FastenerBase.DiaStr2Num(diam)
+            mindif = 1000.0
+            for m in diam_table:
+                diff = abs(FastenerBase.DiaStr2Num(m) - origdia)
+                if diff < mindif:
+                    mindif = diff
+                    diam = m
+
+        # auto find width, if aplicable
+        if width is not None:
+            width_table = FsData[type + "width"][diam]
+            if width not in width_table:
+                origdiff = FastenerBase.LenStr2Num(width)
+                mindif = 1000.0
+                for w in width_table:
+                    diff = abs(FastenerBase.LenStr2Num(w) - origdiff)
+                    if diff < mindif:
+                        mindif = diff
+                        width = w
+
+        # auto find length
+        lens = self.GetAllLengths(type, diam, False, width)
+        origlen = FastenerBase.LenStr2Num(len)
+        mindif = 1000.0
+        for l in lens:
+            diff = abs(FastenerBase.LenStr2Num(l) - origlen)
+            if diff < mindif:
+                mindif = diff
+                len = l
+
+        return diam, len, width
+
+    def AutoDiameter(self, type, holeObj, baseobj=None, matchOuter=False):
+        ''' Calculate screw diameter automatically based on given hole '''
+        # this function is also used to assign the default screw diameter
+        if baseobj is not None and baseobj.Name.startswith("Washer"):
+            matchOuter = True
+        is_attached = (
+            holeObj is not None and hasattr(holeObj, 'Curve') and
+            hasattr(holeObj.Curve, 'Radius') and
+            (type in screwTables)
+        )
+        is_retaining_ring = type in ["DIN471", "DIN472", "DIN6799"]
+        if is_attached and not is_retaining_ring:
+            d = holeObj.Curve.Radius * 2
+            table = FsData[type + "def"]
+            tablepos = self.GetTablePos(type, 'csh_diam')
+            mindif = 10.0
+            dif = mindif
+            for m in table:
+                # FreeCAD.Console.PrintLog("Test M:" + m + "\n")
+                if tablepos == -1:
+                    if matchOuter:
+                        dia = FastenerBase.DiaStr2Num(m) - 0.01
+                        if d > dia:
+                            dif = d - dia
+                    else:
+                        dia = self.GetInnerThread(m)
+                        dif = math.fabs(dia - d)
+
+                else:
+                    dia = table[m][tablepos]
+                    if d > dia:
+                        dif = d - dia
+                if dif < mindif:
+                    mindif = dif
+                    res = m
+        elif is_attached and is_retaining_ring:
+            d = holeObj.Curve.Radius * 2
+            table = FsData[type + "def"]
+            is_external_ring = type in ["DIN471", "DIN6799"]
+            mindif = 10.0
+            dif = mindif
+            tablepos = self.GetTablePos(type, 'groove_dia')
+            if matchOuter ^ is_external_ring:
+                # use the groove diameter
+                for m in table:
+                    dif = abs(table[m][tablepos] - d)
+                    if dif < mindif:
+                        mindif = dif
+                        res = m
+            else:
+                # use the nominal shaft diameter
+                for m in table:
+                    if type != "DIN6799":
+                        dia = float(m.split()[0])
+                    else:
+                        p1 = self.GetTablePos(type, "shaft_dia_min")
+                        p2 = self.GetTablePos(type, "shaft_dia_max")
+                        dia = table[m][p1] + 0.5*(table[m][p2] - table[m][p1])
+                    dif = abs(dia - d)
+                    if dif < mindif:
+                        mindif = dif
+                        res = m
+        # when a new fastener is created. the following default values are
+        # assigned depending on available diameters
+        else:
+            diams = self.GetAllDiams(type)
+            if 'M6' in diams:
+                res = 'M6'
+            elif '1/4in' in diams:
+                res = '1/4in'
+            elif '#10' in diams:
+                res = '#10'
+            elif '6 mm' in diams:
+                res = '6 mm'
+            elif '25 mm' in diams:
+                res = '25 mm'
+            elif '10-14 mm' in diams:
+                res = '10-14 mm'
+            else:
+                res = diams[0]
+        return res
+
+    def GetTypeName(self, type):
+        if not (type in screwTables):
+            return "None"
+        return screwTables[type][FASTENER_FAMILY_POS]
+
+    def GetAllDiams(self, type):
+        return list(FsData[type + "def"].keys())
+
+    def GetAllTcodes(self, type, diam):
+        tcodes = FsTitles[type + "tcodes"]
+        tdata = FsData[type + "tcodes"][diam]
+        res = []
+        for i in range(len(tdata)):
+            if tdata[i] != 0:
+                res.append(tcodes[i])
+        return res
+
+    def GetAllWidthcodes(self, type, diam):
+        widths = FsData[type + "width"][diam]
+        return list(widths)
+
+    def GetAllLengths(self, type, diam, addCustom=True, width=None):
+        lenlist = []
+        rangeTableName = type + "range"
+        if diam != "Auto":
+            if width is not None:
+                diam += "x" + width
+            if rangeTableName in FsData:
+                rangeTable = FsData[rangeTableName]
+                if "all" in rangeTable:
+                    lens = rangeTable["all"]
+                else:
+                    lens = FsData[type + "length"]
+                range = rangeTable[diam]
+                min = FastenerBase.LenStr2Num(range[0])
+                max = FastenerBase.LenStr2Num(range[1])
+                for len in lens:
+                    l = FastenerBase.LenStr2Num(len)
+                    if l >= min and l <= max:
+                        lenlist.append(len)
+            else:
+                lens = FsData[type + "length"]
+                lenlist = list(lens[diam])
+            lenlist.sort(key=FastenerBase.LenStr2Num)
+        if addCustom:
+            lenlist.append("Custom")
+        return lenlist
+
+    def GetTablePos(self, type, name):
+        titles = FsTitles[type + 'def']
+        if name not in titles:
+            return -1
+        return titles.index(name)
+
+    def GetThreadLength(self, type, diam):
+        tablepos = self.GetTablePos(type, 'thr_len')
+        if (tablepos < 0):
+            return 10.0
+        table = FsData[type + "def"]
+        return table[diam][tablepos]
+
+    def GetInnerThread(self, diam):
+        diam = FastenerBase.CleanM(diam)
+        return FSCScrewHoleChartDict[diam]
+
+    def GetAllCountersunkTypes(self):
+        list = []
+        for key in screwTables:
+            if (
+                screwTables[key][FASTENER_FAMILY_POS] == 'Screw' and
+                self.GetTablePos(key, 'csh_diam') >= 0
+            ):
+                list.append(key)
+        list.sort()
+        return list
+
+    def GetCountersunkDiams(self, type):
+        dpos = self.GetTablePos(type, 'csh_diam')
+        if dpos < 0:
+            return None
+        kpos = self.GetTablePos(type, 'csh_height')
+        if kpos < 0:
+            return None
+        table = FsData[type + "def"]
+        res = {}
+        for diam in table:
+            res[diam] = (table[diam][dpos], table[diam][kpos])
+            FreeCAD.Console.PrintMessage(
+                diam + ":" + str(res[diam][0]) + "," + str(res[diam][1])
+            )
+        return res
+
+    def updateFastenerParameters(self):
+        oldState = (
+            str(self.sm3DPrintMode) +
+            str(self.smNutThrScaleA) +
+            str(self.smNutThrScaleB) +
+            str(self.smScrewThrScaleA) +
+            str(self.smScrewThrScaleB)
+        )
+        self.sm3DPrintMode = False
+        # threading modes: 0 = standard, 1 = 3dprint
+        threadMode = FSParam.GetInt("ScrewToolbarThreadGeneration", 0)
+        if threadMode == 1:
+            self.sm3DPrintMode = True
+        self.smNutThrScaleA = FSParam.GetFloat("NutThrScaleA", 1.03)
+        self.smNutThrScaleB = FSParam.GetFloat("NutThrScaleB", 0.1)
+        self.smScrewThrScaleA = FSParam.GetFloat("ScrewThrScaleA", 0.99)
+        self.smScrewThrScaleB = FSParam.GetFloat("ScrewThrScaleB", -0.05)
+        newState = (
+            str(self.sm3DPrintMode) +
+            str(self.smNutThrScaleA) +
+            str(self.smNutThrScaleB) +
+            str(self.smScrewThrScaleA) +
+            str(self.smScrewThrScaleB)
+        )
+        if oldState != newState:
+            # thread parameters have changed, remove cached ones
+            FastenerBase.FSCacheRemoveThreaded()
+
+    def createFastener(self, fastenerAttribs):
+        dims = screwTables[fastenerAttribs.type][FUNCTION_POS]
+        return self.createScrew(dims, fastenerAttribs)
+
+
+Instance = FSScrewMaker()